--- conflicted
+++ resolved
@@ -31,46 +31,5 @@
             list.Add(newGameObject);
             return newGameObject;
         }
-<<<<<<< HEAD
-
-        public static T InstantiateAndAdd<T>(this IList<T> list, UnityEngine.Object prefab, Vector3 position, Quaternion quaternion) where T : UnityEngine.Component
-        {
-            var component = GameObject.Instantiate(prefab, position, quaternion) as T;
-            list.Add(component);
-            return component;
-        }
-
-        public static Func<T, T> Pipe<T>(this IList<Func<T, T>> list)
-        {
-            // OPEN POINT: Is it possible to make Reduce more flexible and use it here instead of this custom implementation
-            return x =>
-            {
-                T accumulator = x;
-                for (int i = 0; list != null && i < list.Count; ++i)
-                {
-                    accumulator = list[i](accumulator);
-                }
-
-                return accumulator;
-            };
-        }
-
-        public static Func<T, T> Pipe<T, GF>(this IList<GF> list) where GF : GameFunction<T, T>
-        {
-            // OPEN POINT: Is it possible to make Reduce more flexible and use it here instead of this custom implementation
-            return x =>
-            {
-                T accumulator = x;
-                for (int i = 0; list != null && i < list.Count; ++i)
-                {
-                    accumulator = list[i].Call(accumulator);
-                }
-
-                return accumulator;
-            };
-        }
-
-=======
->>>>>>> 24eee058
     }
 }