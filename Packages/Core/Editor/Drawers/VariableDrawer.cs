--- conflicted
+++ resolved
@@ -17,18 +17,10 @@
             label = EditorGUI.BeginProperty(position, label, property);
             position = EditorGUI.PrefixLabel(position, label);
 
-<<<<<<< HEAD
-            SerializedObject inner = new SerializedObject(property.objectReferenceValue);
-            SerializedProperty valueProp = inner.FindProperty("_value");
-            float width = GetPreviewSpace(valueProp.type);
-            Rect previewRect = new(position);
-            previewRect.width = GetPreviewSpace(valueProp.type);
-=======
             var inner = new SerializedObject(property.objectReferenceValue);
             var valueProp = inner.FindProperty("_value");
             Rect previewRect = new Rect(position);
             previewRect.width = GetPreviewSpace(valueProp?.type);
->>>>>>> 37ead24d
             position.xMin = previewRect.xMax;
 
             int indent = EditorGUI.indentLevel;
